#include "cuda.h"
#include "psrdada_cpp/cuda_utils.hpp"
#include "skyweaver/BeamformerPipeline.cuh"

#include <cstdlib>
#include <exception>
#include <stdexcept>
#include <string>


namespace skyweaver
{

namespace {
    template <typename VectorType>
    void peek(VectorType const& vec, std::size_t n = 10)
    {
        std::cout << "Peeking at vector of length " << vec.size() << "\n";
        std::size_t n_to_peek = std::min(n, vec.size());
        thrust::host_vector<typename VectorType::value_type> h(n_to_peek);
        thrust::copy(vec.begin(), vec.begin() + n_to_peek, h.begin());
        for (auto const& val: h)
        {   
            if constexpr (std::is_same_v<typename VectorType::value_type, int8_t>){
                std::cout << static_cast<int>(val) << "\n";
            } else {
                std::cout << val << "\n";
            }

        }
    }
}

template <typename CBHandler,
          typename IBHandler,
          typename StatsHandler,
          typename BeamformerTraits>
BeamformerPipeline<CBHandler, IBHandler, StatsHandler, BeamformerTraits>::
    BeamformerPipeline(PipelineConfig const& config,
                       CBHandler& cb_handler,
                       IBHandler& ib_handler,
                       StatsHandler& stats_handler)
    : _config(config), _nbeamsets(0), _cb_handler(cb_handler),
      _ib_handler(ib_handler), _stats_handler(stats_handler),
      _unix_timestamp(0.0), _call_count(0)
{
    BOOST_LOG_TRIVIAL(debug) << "Constructing beanmformer pipeline";
    std::size_t nsamples = _config.gulp_length_samps();
    BOOST_LOG_TRIVIAL(debug)
        << "Expected gulp size: " << nsamples << " (samples)";
    if(nsamples % _config.nsamples_per_heap() != 0) {
        throw std::runtime_error("Gulp size is not a multiple of "
                                 "the number of samples per heap");
    }
    // Calculate the timestamp step per block
    _sample_clock_tick_per_block = 2 * _config.total_nchans() * nsamples;
    BOOST_LOG_TRIVIAL(debug)
        << "Sample clock tick per block: " << _sample_clock_tick_per_block;

    CUDA_ERROR_CHECK(cudaStreamCreate(&_h2d_copy_stream));
    CUDA_ERROR_CHECK(cudaStreamCreate(&_processing_stream));
    CUDA_ERROR_CHECK(cudaStreamCreate(&_d2h_copy_stream));

    float f_low = _config.centre_frequency() - _config.bandwidth()/2.0f;
    float f_high =  _config.centre_frequency() + _config.bandwidth()/2.0f;
    float tsamp = _config.nchans() / _config.bandwidth();
    auto it = std::max_element(_config.coherent_dms().begin(), _config.coherent_dms().end());
    float max_dm = *it;
    BOOST_LOG_TRIVIAL(debug) << "Constructing coherent dedisperser plan";
    float max_dm_delay = CoherentDedisperser::get_dm_delay(f_low, f_high, max_dm);
    CoherentDedisperser::createConfig(
        _dedisperser_config,  _config.gulp_length_samps(), max_dm_delay, 
        _config.nchans(), _config.npol(), _config.nantennas(), tsamp, 
        f_low, _config.bandwidth(), _config.coherent_dms());

    BOOST_LOG_TRIVIAL(debug) << "Constructing delay and weights managers";
    _delay_manager.reset(new DelayManager(_config, _h2d_copy_stream));
    _weights_manager.reset(new WeightsManager(_config, _processing_stream));
    _stats_manager.reset(new StatisticsCalculator(_config, _processing_stream));
    _transposer.reset(new Transposer(_config));
    _coherent_beamformer.reset(new CoherentBeamformer(_config));
    _coherent_dedisperser.reset(
        new CoherentDedisperser(_dedisperser_config));
    _incoherent_beamformer.reset(new IncoherentBeamformer(_config));
    _dispenser.reset(new BufferedDispenser(_config, _processing_stream));
    _nbeamsets = _delay_manager->nbeamsets();
    BOOST_LOG_TRIVIAL(debug)
        << "Delay model contains " << _nbeamsets << " beamsets";
}

template <typename CBHandler,
          typename IBHandler,
          typename StatsHandler,
          typename BeamformerTraits>
BeamformerPipeline<CBHandler, IBHandler, StatsHandler, BeamformerTraits>::
    ~BeamformerPipeline()
{
    CUDA_ERROR_CHECK(cudaStreamDestroy(_h2d_copy_stream));
    CUDA_ERROR_CHECK(cudaStreamDestroy(_processing_stream));
    CUDA_ERROR_CHECK(cudaStreamDestroy(_d2h_copy_stream));
}

template <typename CBHandler,
          typename IBHandler,
          typename StatsHandler,
          typename BeamformerTraits>
void BeamformerPipeline<CBHandler, IBHandler, StatsHandler, BeamformerTraits>::
    init(ObservationHeader const& header)
{
    BOOST_LOG_TRIVIAL(debug) << "Initialising beamformer pipeline";
    _header = header;
    _cb_handler.init(_header);
    _ib_handler.init(_header);
    _stats_handler.init(_header);
}

template <typename CBHandler,
          typename IBHandler,
          typename StatsHandler,
          typename BeamformerTraits>
void BeamformerPipeline<CBHandler, IBHandler, StatsHandler, BeamformerTraits>::
    process()
{
    BOOST_LOG_TRIVIAL(debug) << "Executing beamforming pipeline";

    // Need to add the unix timestmap to the delay manager here
    // to fetch valid delays for this epoch.
    BOOST_LOG_TRIVIAL(debug) << "Checking for delay updates";
    
    _timer.start("fetch delays");
    auto const& delays = _delay_manager->delays(_unix_timestamp);
    _timer.stop("fetch delays");

    // Stays the same
    BOOST_LOG_TRIVIAL(debug)
        << "Calculating weights at unix time: " << _unix_timestamp;
    
    _timer.start("calculate weights");
    auto const& weights = _weights_manager->weights(delays,
                                                    _unix_timestamp,
                                                    _delay_manager->epoch());
    _timer.stop("calculate weights");


    BOOST_LOG_TRIVIAL(debug)
        << "Transposing input data from TAFTP to FTPA order";
    _timer.start("transpose TAFTP to FTPA");
    _transposer->transpose(_taftp_from_host,
                           _ftpa_post_transpose,
                           _header.nantennas,
                           _processing_stream);
    _timer.stop("transpose TAFTP to FTPA");                        
    _ftpa_dedispersed.like(_ftpa_post_transpose);
    // Stays the same
    BOOST_LOG_TRIVIAL(debug) << "Checking if channel statistics update request";
    _timer.start("calculate statistics");
    _stats_manager->calculate_statistics(_ftpa_post_transpose);
    _timer.stop("calculate statistics");
    if (_call_count == 0)
    {   
        _timer.start("update scalings");
        _stats_manager->update_scalings(_delay_manager->beamset_weights(),
                                        _delay_manager->nbeamsets());
        _timer.stop("update scalings");
    }
    
    //BOOST_LOG_TRIVIAL(debug) << "Peeking the statistics";
    //peek(_stats_manager->statistics(), 64);

    BOOST_LOG_TRIVIAL(debug)
        << "FTPA post transpose size: " << _ftpa_post_transpose.size();

    //BOOST_LOG_TRIVIAL(debug) << "peeking _ftpa_post_transpose";
    //peek(_ftpa_post_transpose);

    _timer.start("dispenser hoarding");
    _dispenser->hoard(_ftpa_post_transpose);
    _timer.stop("dispenser hoarding");

    for(unsigned int dm_idx = 0; dm_idx < _config.coherent_dms().size();
        ++dm_idx) {
        
        _timer.start("coherent dedispersion");
        for(unsigned int freq_idx = 0; freq_idx < _config.nchans();
            ++freq_idx) {
            BOOST_LOG_TRIVIAL(debug) << "{{{[[[<<< DM Idx: " << dm_idx
                                     << " F Idx: " << freq_idx << " >>>]]]}}}";
            BOOST_LOG_TRIVIAL(debug) << "Dispensing some voltages";
            auto const& tpa_voltages = _dispenser->dispense(freq_idx);
            BOOST_LOG_TRIVIAL(debug) << "Attempting to segfault";

            _coherent_dedisperser->dedisperse(
                tpa_voltages.vector(),
<<<<<<< HEAD
                _ftpa_dedispersed.vector(),
                freq_idx * _ftpa_post_transpose.size() / _config.nchans(),
=======
                _ftpa_dedispersed,
                freq_idx ,
>>>>>>> 93d8d5e3
                dm_idx);
        }
        _timer.stop("coherent dedispersion");

        //BOOST_LOG_TRIVIAL(debug) << "peeking _ftpa_dedispersed";
        //peek(_ftpa_dedispersed);

        _timer.start("incoherent beamforming");
        _incoherent_beamformer->beamform(_ftpa_dedispersed,
                                         _tf_ib_raw,
                                         _tf_ib,
                                         _stats_manager->ib_scaling(),
                                         _stats_manager->ib_offsets(),
                                         _delay_manager->beamset_weights(),
                                         _nbeamsets,
                                         _processing_stream);
        _timer.stop("incoherent beamforming");

        //BOOST_LOG_TRIVIAL(debug) << "peeking _tf_ib_raw";
        //peek(_tf_ib_raw);

        _timer.start("coherent beamforming");
        _coherent_beamformer->beamform(_ftpa_dedispersed,
                                       weights,
                                       _stats_manager->cb_scaling(),
                                       _stats_manager->cb_offsets(),
                                       _delay_manager->beamset_mapping(),
                                       _tf_ib_raw,
                                       _btf_cbs,
                                       _nbeamsets,
                                       _processing_stream);
        _timer.stop("coherent beamforming");

        //BOOST_LOG_TRIVIAL(debug) << "peeking _btf_cbs";
        //peek(_btf_cbs);

        _timer.start("coherent beam handler");
        _cb_handler(_btf_cbs.vector(), dm_idx);
        _timer.stop("coherent beam handler");

        _timer.start("incoherent beam handler");
        _ib_handler(_tf_ib.vector(), dm_idx);
        _timer.stop("incoherent beam handler");
    }
    _timer.start("statistics handler");
    _stats_handler(_stats_manager->statistics());
    _timer.stop("statistics handler");
    _timer.show_all_timings();
}

template <typename CBHandler,
          typename IBHandler,
          typename StatsHandler,
          typename BeamformerTraits>
bool BeamformerPipeline<CBHandler, IBHandler, StatsHandler, BeamformerTraits>::
operator()(HostVoltageVectorType const& taftp_on_host)
{
    BOOST_LOG_TRIVIAL(debug) << "Pipeline operator() called with data: \n" << taftp_on_host.describe();

    _taftp_from_host.like(taftp_on_host);

    if(taftp_on_host.size() != _taftp_from_host.size()) {
        throw std::runtime_error(
            std::string("Unexpected buffer size, expected ") +
            std::to_string(taftp_on_host.size()) + " but got " +
            std::to_string(_taftp_from_host.size()));
    }

    CUDA_ERROR_CHECK(cudaMemcpyAsync(
        static_cast<void*>(thrust::raw_pointer_cast(_taftp_from_host.data())),
        static_cast<void const*>(
            thrust::raw_pointer_cast(taftp_on_host.data())),
        taftp_on_host.size() * sizeof(char2),
        cudaMemcpyHostToDevice,
        _h2d_copy_stream));
    CUDA_ERROR_CHECK(cudaStreamSynchronize(_h2d_copy_stream));

    // Calculate the unix timestamp for the block that is about to be
    // processed
    _unix_timestamp =
        _header.utc_start +
        static_cast<long double>(_call_count * _sample_clock_tick_per_block) /
            _header.sample_clock;
    process();
    CUDA_ERROR_CHECK(cudaStreamSynchronize(_processing_stream));
    CUDA_ERROR_CHECK(cudaStreamSynchronize(_d2h_copy_stream));
    ++_call_count;
    return false;
}
} // namespace skyweaver

<|MERGE_RESOLUTION|>--- conflicted
+++ resolved
@@ -191,13 +191,8 @@
 
             _coherent_dedisperser->dedisperse(
                 tpa_voltages.vector(),
-<<<<<<< HEAD
                 _ftpa_dedispersed.vector(),
-                freq_idx * _ftpa_post_transpose.size() / _config.nchans(),
-=======
-                _ftpa_dedispersed,
-                freq_idx ,
->>>>>>> 93d8d5e3
+                freq_idx,
                 dm_idx);
         }
         _timer.stop("coherent dedispersion");
