--- conflicted
+++ resolved
@@ -125,16 +125,7 @@
         _output_buffers[ref_dm_idx][tdb_file_idx].utc_offset(
         data.utc_offset() +
         _dedispersers[ref_dm_idx]->max_sample_delay() * data.tsamp());
-<<<<<<< HEAD
-        BOOST_LOG_TRIVIAL(warning) << "Old UTC offset was " << data.utc_offset();
-        BOOST_LOG_TRIVIAL(warning) << "Incoherent Max delay is "
-                                   << _dedispersers[ref_dm_idx]->max_sample_delay();
-        BOOST_LOG_TRIVIAL(warning) << "tsamp is " << data.tsamp();
-        BOOST_LOG_TRIVIAL(warning) << "Setting UTC offset to "
-                                   << _output_buffers[ref_dm_idx][tdb_file_idx].utc_offset();
     }
-=======
->>>>>>> 2787d007
     _agg_buffers[ref_dm_idx]->push_back(data.vector());
 }
 
