--- conflicted
+++ resolved
@@ -28,14 +28,7 @@
         // pipeline_config.centre_frequency() + pipeline_config.bandwidth() / 2.0f;
     float tsamp  = pipeline_config.nchans() / pipeline_config.bandwidth();
 
-<<<<<<< HEAD
     
-=======
-    BOOST_LOG_TRIVIAL(debug) << "Coherent Dedisperser Config: Centre frequency: " << std::setprecision(15) << pipeline_config.centre_frequency(); 
-    BOOST_LOG_TRIVIAL(debug) << "Coherent Dedisperser Config: Bandwidth: " << std::setprecision(15) << pipeline_config.bandwidth();
-    BOOST_LOG_TRIVIAL(debug) << "Coherent Dedisperser Config: f_low: " << std::setprecision(15) << f_low;
-    BOOST_LOG_TRIVIAL(debug) << "Coherent Dedisperser Config: f_high: " << std::setprecision(15) << f_high;
->>>>>>> 218f4245
 
     if(pipeline_config.coherent_dms().empty()) {
         throw std::runtime_error("No coherent DMs specified");
