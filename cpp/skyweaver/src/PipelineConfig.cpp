#include "skyweaver/PipelineConfig.hpp"

#include <boost/algorithm/string.hpp>
#include <fstream>

namespace skyweaver
{

PipelineConfig::PipelineConfig()
<<<<<<< HEAD
    : _delay_file("delays.swd"), _input_files({}), _check_input_contiguity(false),
      _dada_header_size(4096),_output_dir("./"), _statistics_file("./statistics.bin"), 
      _coherent_dms({0.0f}), _dedisp_kernel_length_samps(8192),
      _cfreq(1284000000.0), _bw(13375000.0), 
      _channel_frequencies_stale(true), _output_level(24.0f), _cb_power_scaling(0.0f), _cb_power_offset(0.0f),
      _ib_power_scaling(0.0f), _ib_power_offset(0.0f)
=======
    : _delay_file("delays.swd"), _input_files({}), _output_dir("./"),
      _statistics_file("./statistics.bin"), _coherent_dms({0.0f}),
      _cfreq(1284000000.0), _bw(13375000.0), _channel_frequencies_stale(true),
      _gulp_length_samps(0), _output_level(24.0f), _cb_power_scaling(0.0f),
      _cb_power_offset(0.0f), _ib_power_scaling(0.0f), _ib_power_offset(0.0f)
>>>>>>> 1a5ca517
{
}

PipelineConfig::~PipelineConfig()
{
}

void PipelineConfig::delay_file(std::string const& fpath)
{
    _delay_file = fpath;
}

std::string const& PipelineConfig::delay_file() const
{
    return _delay_file;
}

void PipelineConfig::input_files(std::vector<std::string> const& files)
{
    _input_files = files;
}

std::vector<std::string> const& PipelineConfig::input_files() const
{
    return _input_files;
}

void PipelineConfig::check_input_contiguity(bool check)
{
    _check_input_contiguity = check;
}

bool PipelineConfig::check_input_contiguity() const
{
    return _check_input_contiguity;
}

void PipelineConfig::dada_header_size(std::size_t size)
{
    _dada_header_size = size;
}

std::size_t PipelineConfig::dada_header_size() const
{
    return _dada_header_size;
}


void PipelineConfig::read_input_file_list(std::string filename)
{
    std::string line;
    std::ifstream ifs(filename.c_str());
    if(!ifs.is_open()) {
        std::cerr << "Unable to open input file list: " << filename << " ("
                  << std::strerror(errno) << ")\n";
        throw std::runtime_error(std::strerror(errno));
    }
    _input_files.resize(0);
    while(std::getline(ifs, line)) {
        boost::algorithm::trim(line);
        if(line.rfind("#", 0)) {
            // Line is a comment
            continue;
        } else {
            _input_files.push_back(line);
        }
    }
    ifs.close();
}

void PipelineConfig::output_dir(std::string const& path)
{
    _output_dir = path;
}

std::string const& PipelineConfig::output_dir() const
{
    return _output_dir;
}

void PipelineConfig::statistics_file(std::string const& filename)
{
    _statistics_file = filename;
}

std::string const& PipelineConfig::statistics_file() const
{
    return _statistics_file;
}

double PipelineConfig::centre_frequency() const
{
    return _cfreq;
}

void PipelineConfig::centre_frequency(double cfreq)
{
    _cfreq                     = cfreq;
    _channel_frequencies_stale = true;
}

double PipelineConfig::bandwidth() const
{
    return _bw;
}

void PipelineConfig::bandwidth(double bw)
{
    _bw                        = bw;
    _channel_frequencies_stale = true;
}

std::vector<float> const& PipelineConfig::coherent_dms() const
{
    return _coherent_dms;
}

void PipelineConfig::coherent_dms(std::vector<float> const& coherent_dms)
{
    _coherent_dms = coherent_dms;
}

void PipelineConfig::dedisp_kernel_length_samps(std::size_t kernel_length)
{
    _dedisp_kernel_length_samps = kernel_length;
}

std::size_t PipelineConfig::dedisp_kernel_length_samps() const
{
    return _dedisp_kernel_length_samps;
}

std::vector<double> const& PipelineConfig::channel_frequencies() const
{
    if(_channel_frequencies_stale) {
        calculate_channel_frequencies();
    }
    return _channel_frequencies;
}

void PipelineConfig::calculate_channel_frequencies() const
{
    /**
     * Need to revisit this implementation as it is not clear how the
     * frequencies are labeled for the data out of the F-engine. Either
     * way is a roughly correct place-holder.
     */
    double chbw    = bandwidth() / nchans();
    double fbottom = centre_frequency() - bandwidth() / 2.0;
    _channel_frequencies.clear();
    for(std::size_t chan_idx = 0; chan_idx < nchans(); ++chan_idx) {
        _channel_frequencies.push_back(fbottom + chbw / 2.0 +
                                       (chbw * chan_idx));
    }
    _channel_frequencies_stale = false;
}

std::size_t PipelineConfig::gulp_length_samps() const
{
    return _gulp_length_samps;
}

void PipelineConfig::gulp_length_samps(std::size_t nsamps)
{
    _gulp_length_samps = nsamps;
}

void PipelineConfig::output_level(float level)
{
    _output_level = level;
}

float PipelineConfig::output_level() const
{
    return _output_level;
}

} // namespace skyweaver<|MERGE_RESOLUTION|>--- conflicted
+++ resolved
@@ -7,20 +7,12 @@
 {
 
 PipelineConfig::PipelineConfig()
-<<<<<<< HEAD
     : _delay_file("delays.swd"), _input_files({}), _check_input_contiguity(false),
       _dada_header_size(4096),_output_dir("./"), _statistics_file("./statistics.bin"), 
       _coherent_dms({0.0f}), _dedisp_kernel_length_samps(8192),
       _cfreq(1284000000.0), _bw(13375000.0), 
-      _channel_frequencies_stale(true), _output_level(24.0f), _cb_power_scaling(0.0f), _cb_power_offset(0.0f),
+	_channel_frequencies_stale(true), _gulp_length_samps(0), _output_level(24.0f), _cb_power_scaling(0.0f), _cb_power_offset(0.0f),
       _ib_power_scaling(0.0f), _ib_power_offset(0.0f)
-=======
-    : _delay_file("delays.swd"), _input_files({}), _output_dir("./"),
-      _statistics_file("./statistics.bin"), _coherent_dms({0.0f}),
-      _cfreq(1284000000.0), _bw(13375000.0), _channel_frequencies_stale(true),
-      _gulp_length_samps(0), _output_level(24.0f), _cb_power_scaling(0.0f),
-      _cb_power_offset(0.0f), _ib_power_scaling(0.0f), _ib_power_offset(0.0f)
->>>>>>> 1a5ca517
 {
 }
 
